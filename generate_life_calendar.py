--- conflicted
+++ resolved
@@ -225,29 +225,10 @@
 
     args = parser.parse_args()
 
-<<<<<<< HEAD
-=======
-    try:
-        start_date = parse_date(args.date)
-    except Exception as e:
-        print("Error: %s" % e)
-        return
-
->>>>>>> 6636d808
     doc_name = '%s.pdf' % (os.path.splitext(args.filename)[0])
 
     if args.enddate:
-<<<<<<< HEAD
         start = args.date
-=======
-        start = start_date
-
-        try:
-            end = parse_date(args.enddate)
-        except Exception as e:
-            print("Error: %s" % e)
-            return
->>>>>>> 6636d808
 
         while start <= args.enddate:
             date_str = start.strftime('%d-%m-%Y')
@@ -262,17 +243,13 @@
             start += datetime.timedelta(days=1)
 
     else:
-<<<<<<< HEAD
-        gen_calendar(args.date, args.title, doc_name)
-=======
         try:
-            gen_calendar(start_date, args.title, doc_name)
+            gen_calendar(args.date, args.title, doc_name)
         except Exception as e:
             print("Error: %s" % e)
             return
 
         print('Created %s' % doc_name)
->>>>>>> 6636d808
 
 if __name__ == "__main__":
     main()